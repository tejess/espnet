import argparse
import random
import shutil
from pathlib import Path
from typing import Union


def read_text(text: Path):
    uttid2text = {}
    with text.open("r") as fp:
        for line in fp.readlines():
            line = line.strip().split()
            uttid2text[line[0]] = " ".join(line[1:])
    return uttid2text


# Convert discrete unit to CJK characters
# CJK Unified Ideographs (20,977 chars): \u4e00 - \u9fff
def unit2cjk(unit: Union[str, int]) -> str:
    return chr(int("4e00", 16) + int(unit))


def cjk2unit(char: str) -> str:
    return str(ord(char) - int("4e00", 16))


def prepare_textlm(root: Path, out_dir=Path("data")):
    print("textlm:", root / "text")
    uttid2text = read_text(root / "text")
    res = []

    for uttid, text in uttid2text.items():
        uttid = f"textlm_{uttid}"
        text = text.lower()

        res.append(f"{uttid} <generatetext> {text}")

    # write res
    print("Creating textlm: ", out_dir / "lm_text")
    with (out_dir / "lm_text").open("a") as fp:
        for line in res:
            fp.write(f"{line}\n")

    return


def prepare_speechlm(root: Path, out_dir=Path("data")):
    res = []
    uttid2token = read_text(root / f"token")
    for uttid in uttid2token:
        token = uttid2token[uttid].split()
        token = [unit2cjk(t) for t in token]
        uttid = f"unitlm_{uttid}"
        token = "".join(token)

        res.append(f"{uttid} <generatespeech>{token}")

    print("Creating speechlm: ", out_dir / "lm_text")
    with (out_dir / "lm_text").open("a") as fp:
        for line in res:
            fp.write(f"{line}\n")

    return


def prepare_asr(root: Path, out_dir=Path("data")):
    uttid2text = read_text(root / f"text")
    uttid2token = read_text(root / f"token")
    res = []
    for uttid, text in uttid2text.items():
        token = uttid2token[uttid].split()
        token = [unit2cjk(t) for t in token]

        uttid = f"asr_{uttid}"
        text = text.lower()
        token = "".join(token)

        res.append(f"{uttid} <startofspeech>{token}<generatetext> {text}")

    # write res
    print("Creating asr: ", out_dir / "lm_text")
    with (out_dir / "lm_text").open("a") as fp:
        for line in res:
            fp.write(f"{line}\n")

    return


def prepare_tts(root: Path, dset="train", out_dir=Path("data")):
    uttid2text = read_text(root / f"text")
    uttid2token = read_text(root / f"token")
    res = []
    for uttid, text in uttid2text.items():
        token = uttid2token[uttid].split()
        token = [unit2cjk(t) for t in token]

        uttid = f"tts_{uttid}"
        text = text.lower()
        token = "".join(token)

        res.append(f"{uttid} <startoftext> {text}<generatespeech>{token}")

    print("Creating tts: ", out_dir / "lm_text")
    with (out_dir / "lm_text").open("a") as fp:
        for line in res:
            fp.write(f"{line}\n")

    return


if __name__ == "__main__":
    parser = argparse.ArgumentParser()
    parser.add_argument("-p", "--path", type=str, help=" ", default="dump")
    args = parser.parse_args()
    out_dir = Path(args.path)

    # create empty file
    with (out_dir / "lm_text").open("w") as fp:
        print("Opened file:", out_dir)

    # prepare textlm
    prepare_textlm(out_dir / "text/textlm", out_dir=out_dir)

    # process speechlm
    prepare_speechlm(out_dir / "speech/speechlm", out_dir=out_dir)

    # process asr
    prepare_asr(out_dir / "speech/asr", out_dir=out_dir)

    # process tts
    prepare_tts(out_dir / "speech/tts", out_dir=out_dir)

<<<<<<< HEAD
    with (Path("data") / 'nlsyms.txt').open('w') as fp:
        fp.write('<startofspeech>\n<generatetext>\n<startoftext>\n<generatespeech>\n')
=======
    with (Path("data") / "nlsyms.txt").open("w") as fp:
        fp.write("<startofspeech>\n<generatetext>\n<startoftext>\n<generatespeech>\n")
>>>>>>> 34464459
<|MERGE_RESOLUTION|>--- conflicted
+++ resolved
@@ -130,10 +130,5 @@
     # process tts
     prepare_tts(out_dir / "speech/tts", out_dir=out_dir)
 
-<<<<<<< HEAD
     with (Path("data") / 'nlsyms.txt').open('w') as fp:
-        fp.write('<startofspeech>\n<generatetext>\n<startoftext>\n<generatespeech>\n')
-=======
-    with (Path("data") / "nlsyms.txt").open("w") as fp:
-        fp.write("<startofspeech>\n<generatetext>\n<startoftext>\n<generatespeech>\n")
->>>>>>> 34464459
+        fp.write('<startofspeech>\n<generatetext>\n<startoftext>\n<generatespeech>\n')