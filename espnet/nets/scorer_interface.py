"""Scorer interface module."""

from typing import Any
from typing import List
from typing import Tuple

import torch
import warnings


class ScorerInterface:
    """Scorer interface for beam search.

    The scorer performs scoring of the all tokens in vocabulary.

    Examples:
        * Search heuristics
            * :class:`espnet.nets.scorers.length_bonus.LengthBonus`
        * Decoder networks of the sequence-to-sequence models
            * :class:`espnet.nets.pytorch_backend.nets.transformer.decoder.Decoder`
            * :class:`espnet.nets.pytorch_backend.nets.rnn.decoders.Decoder`
        * Neural language models
            * :class:`espnet.nets.pytorch_backend.lm.transformer.TransformerLM`
            * :class:`espnet.nets.pytorch_backend.lm.default.DefaultRNNLM`
            * :class:`espnet.nets.pytorch_backend.lm.seq_rnn.SequentialRNNLM`

    """

    def init_state(self, x: torch.Tensor) -> Any:
        """Get an initial state for decoding (optional).

        Args:
            x (torch.Tensor): The encoded feature tensor

        Returns: initial state

        """
        return None

<<<<<<< HEAD
    def select_state(self, state: Any, i: int) -> Any:
=======
    def select_state(self, state: Any, i: int, new_id: int = None) -> Any:
>>>>>>> 36b62ae4
        """Select state with relative ids in the main beam search.

        Args:
            state: Decoder state for prefix tokens
            i (int): Index to select a state in the main beam search
<<<<<<< HEAD
=======
            new_id (int): New label index to select a state if necessary
>>>>>>> 36b62ae4

        Returns:
            state: pruned state

        """
        return None if state is None else state[i]

    def score(
        self, y: torch.Tensor, state: Any, x: torch.Tensor
    ) -> Tuple[torch.Tensor, Any]:
        """Score new token (required).

        Args:
            y (torch.Tensor): 1D torch.int64 prefix tokens.
            state: Scorer state for prefix tokens
            x (torch.Tensor): The encoder feature that generates ys.

        Returns:
            tuple[torch.Tensor, Any]: Tuple of
                scores for next token that has a shape of `(n_vocab)`
                and next state for ys

        """
        raise NotImplementedError

    def final_score(self, state: Any) -> float:
        """Score eos (optional).

        Args:
            state: Scorer state for prefix tokens

        Returns:
            float: final score

        """
        return 0.0


class BatchScorerInterface(ScorerInterface):
    """Batch scorer interface."""

<<<<<<< HEAD
=======
    def batch_init_state(self, x: torch.Tensor) -> Any:
        """Get an initial state for decoding (optional).

        Args:
            x (torch.Tensor): The encoded feature tensor

        Returns: initial state

        """
        return self.init_state(x)

>>>>>>> 36b62ae4
    def batch_score(
        self, ys: torch.Tensor, states: List[Any], xs: torch.Tensor
    ) -> Tuple[torch.Tensor, List[Any]]:
        """Score new token batch (required).

        Args:
            ys (torch.Tensor): torch.int64 prefix tokens (n_batch, ylen).
            states (List[Any]): Scorer states for prefix tokens.
            xs (torch.Tensor):
                The encoder feature that generates ys (n_batch, xlen, n_feat).

        Returns:
            tuple[torch.Tensor, List[Any]]: Tuple of
                batchfied scores for next token with shape of `(n_batch, n_vocab)`
                and next state list for ys.

        """
        warnings.warn(
<<<<<<< HEAD
            "this {} batch score is implemented throught for loop not parallel".format(
=======
            "{} batch score is implemented through for loop not parallelized".format(
>>>>>>> 36b62ae4
                self.__class__.__name__
            )
        )
        scores = list()
        outstates = list()
        for i, (y, state, x) in enumerate(zip(ys, states, xs)):
            score, outstate = self.score(y, state, x)
            outstates.append(outstate)
            scores.append(score)
        scores = torch.cat(scores, 0).view(ys.shape[0], -1)
        return scores, outstates


class PartialScorerInterface(ScorerInterface):
    """Partial scorer interface for beam search.

    The partial scorer performs scoring when non-partial scorer finished scoring,
    and recieves pre-pruned next tokens to score because it is too heavy to score
    all the tokens.

    Examples:
         * Prefix search for connectionist-temporal-classification models
             * :class:`espnet.nets.scorers.ctc.CTCPrefixScorer`

    """

    def score_partial(
        self, y: torch.Tensor, next_tokens: torch.Tensor, state: Any, x: torch.Tensor
    ) -> Tuple[torch.Tensor, Any]:
<<<<<<< HEAD
=======
        """Score new token (required).

        Args:
            y (torch.Tensor): 1D prefix token
            next_tokens (torch.Tensor): torch.int64 next token to score
            state: decoder state for prefix tokens
            x (torch.Tensor): The encoder feature that generates ys

        Returns:
            tuple[torch.Tensor, Any]:
                Tuple of a score tensor for y that has a shape `(len(next_tokens),)`
                and next state for ys

        """
        raise NotImplementedError


class BatchPartialScorerInterface(BatchScorerInterface, PartialScorerInterface):
    """Batch partial scorer interface for beam search."""

    def batch_score_partial(
        self,
        ys: torch.Tensor,
        next_tokens: torch.Tensor,
        states: List[Any],
        xs: torch.Tensor,
    ) -> Tuple[torch.Tensor, Any]:
>>>>>>> 36b62ae4
        """Score new token (required).

        Args:
            ys (torch.Tensor): torch.int64 prefix tokens (n_batch, ylen).
            next_tokens (torch.Tensor): torch.int64 tokens to score (n_batch, n_token).
            states (List[Any]): Scorer states for prefix tokens.
            xs (torch.Tensor):
                The encoder feature that generates ys (n_batch, xlen, n_feat).

        Returns:
            tuple[torch.Tensor, Any]:
<<<<<<< HEAD
                Tuple of a score tensor for y that has a shape `(len(next_tokens),)`
                and next state for ys

=======
                Tuple of a score tensor for ys that has a shape `(n_batch, n_vocab)`
                and next states for ys
>>>>>>> 36b62ae4
        """
        raise NotImplementedError<|MERGE_RESOLUTION|>--- conflicted
+++ resolved
@@ -37,20 +37,13 @@
         """
         return None
 
-<<<<<<< HEAD
-    def select_state(self, state: Any, i: int) -> Any:
-=======
     def select_state(self, state: Any, i: int, new_id: int = None) -> Any:
->>>>>>> 36b62ae4
         """Select state with relative ids in the main beam search.
 
         Args:
             state: Decoder state for prefix tokens
             i (int): Index to select a state in the main beam search
-<<<<<<< HEAD
-=======
             new_id (int): New label index to select a state if necessary
->>>>>>> 36b62ae4
 
         Returns:
             state: pruned state
@@ -92,8 +85,6 @@
 class BatchScorerInterface(ScorerInterface):
     """Batch scorer interface."""
 
-<<<<<<< HEAD
-=======
     def batch_init_state(self, x: torch.Tensor) -> Any:
         """Get an initial state for decoding (optional).
 
@@ -105,7 +96,6 @@
         """
         return self.init_state(x)
 
->>>>>>> 36b62ae4
     def batch_score(
         self, ys: torch.Tensor, states: List[Any], xs: torch.Tensor
     ) -> Tuple[torch.Tensor, List[Any]]:
@@ -124,11 +114,7 @@
 
         """
         warnings.warn(
-<<<<<<< HEAD
-            "this {} batch score is implemented throught for loop not parallel".format(
-=======
             "{} batch score is implemented through for loop not parallelized".format(
->>>>>>> 36b62ae4
                 self.__class__.__name__
             )
         )
@@ -158,8 +144,6 @@
     def score_partial(
         self, y: torch.Tensor, next_tokens: torch.Tensor, state: Any, x: torch.Tensor
     ) -> Tuple[torch.Tensor, Any]:
-<<<<<<< HEAD
-=======
         """Score new token (required).
 
         Args:
@@ -187,7 +171,6 @@
         states: List[Any],
         xs: torch.Tensor,
     ) -> Tuple[torch.Tensor, Any]:
->>>>>>> 36b62ae4
         """Score new token (required).
 
         Args:
@@ -199,13 +182,7 @@
 
         Returns:
             tuple[torch.Tensor, Any]:
-<<<<<<< HEAD
-                Tuple of a score tensor for y that has a shape `(len(next_tokens),)`
-                and next state for ys
-
-=======
                 Tuple of a score tensor for ys that has a shape `(n_batch, n_vocab)`
                 and next states for ys
->>>>>>> 36b62ae4
         """
         raise NotImplementedError