#!/usr/bin/env python

# Copyright 2018 Nagoya University (Tomoki Hayashi)
#  Apache 2.0  (http://www.apache.org/licenses/LICENSE-2.0)

import copy
import json
import logging
import math
import os
import time

import chainer
import kaldiio
import numpy as np
import torch

from chainer.datasets import TransformDataset
from chainer import training
from chainer.training import extensions

from espnet.asr.asr_utils import get_model_conf
from espnet.asr.asr_utils import snapshot_object
from espnet.asr.asr_utils import torch_load
from espnet.asr.asr_utils import torch_resume
from espnet.asr.asr_utils import torch_snapshot
from espnet.nets.pytorch_backend.e2e_asr import pad_list
from espnet.nets.tts_interface import TTSInterface
from espnet.utils.dynamic_import import dynamic_import
from espnet.utils.io_utils import LoadInputsAndTargets
from espnet.utils.training.batchfy import make_batchset

from espnet.utils.deterministic_utils import set_deterministic_pytorch
from espnet.utils.training.train_utils import check_early_stop
from espnet.utils.training.train_utils import set_early_stop

from espnet.utils.training.iterators import ShufflingEnabler
from espnet.utils.training.iterators import ToggleableShufflingMultiprocessIterator
from espnet.utils.training.iterators import ToggleableShufflingSerialIterator

import matplotlib

from espnet.utils.training.tensorboard_logger import TensorboardLogger
from tensorboardX import SummaryWriter

matplotlib.use('Agg')


class CustomEvaluator(extensions.Evaluator):
    """Custom Evaluator for Tacotron2 training

    :param torch.nn.Model model : The model to evaluate
    :param chainer.dataset.Iterator iterator : The validation iterator
    :param target :
    :param CustomConverter converter : The batch converter
    :param torch.device device : The device to use
    """

    def __init__(self, model, iterator, target, converter, device):
        super(CustomEvaluator, self).__init__(iterator, target)
        self.model = model
        self.converter = converter
        self.device = device

    # The core part of the update routine can be customized by overriding.
    def evaluate(self):
        iterator = self._iterators['main']

        if self.eval_hook:
            self.eval_hook(self)

        if hasattr(iterator, 'reset'):
            iterator.reset()
            it = iterator
        else:
            it = copy.copy(iterator)

        summary = chainer.reporter.DictSummary()

        self.model.eval()
        with torch.no_grad():
            for batch in it:
                observation = {}
                with chainer.reporter.report_scope(observation):
                    # convert to torch tensor
                    x = self.converter(batch, self.device)
                    if isinstance(x, tuple):
                        self.model(*x)
                    else:
                        self.model(**x)
                summary.add(observation)
        self.model.train()

        return summary.compute_mean()


class CustomUpdater(training.StandardUpdater):
    """Custom updater for Tacotron2 training

    :param torch.nn.Module model: The model to update
    :param float grad_clip : The gradient clipping value to use
    :param chainer.dataset.Iterator train_iter : The training iterator
    :param optimizer :
    :param CustomConverter converter : The batch converter
    :param torch.device device : The device to use
    """

    def __init__(self, model, grad_clip, train_iter, optimizer, converter, device, accum_grad=1):
        super(CustomUpdater, self).__init__(train_iter, optimizer)
        self.model = model
        self.grad_clip = grad_clip
        self.converter = converter
        self.device = device
        self.clip_grad_norm = torch.nn.utils.clip_grad_norm_
        self.accum_grad = accum_grad
        self.forward_count = 0

    # The core part of the update routine can be customized by overriding.
    def update_core(self):
        # When we pass one iterator and optimizer to StandardUpdater.__init__,
        # they are automatically named 'main'.
        train_iter = self.get_iterator('main')
        optimizer = self.get_optimizer('main')

        # Get the next batch (a list of json files)
        batch = train_iter.next()
        x = self.converter(batch, self.device)

        # compute loss and gradient
        if isinstance(x, tuple):
            loss = self.model(*x).mean() / self.accum_grad
        else:
            loss = self.model(**x).mean() / self.accum_grad
        loss.backward()

        # update parameters
        self.forward_count += 1
        if self.forward_count != self.accum_grad:
            return
        self.forward_count = 0

        # compute the gradient norm to check if it is normal or not
        grad_norm = self.clip_grad_norm(self.model.parameters(), self.grad_clip)
        logging.debug('grad norm={}'.format(grad_norm))
        if math.isnan(grad_norm):
            logging.warning('grad norm is nan. Do not update model.')
        else:
            optimizer.step()
        optimizer.zero_grad()

    def update(self):
        self.update_core()
        if self.forward_count == 0:
            self.iteration += 1


class CustomConverter(object):
    """Custom converter for E2E-TTS model training"""

    def __init__(self):
        pass

    def __call__(self, batch, device):
        # batch should be located in list
        assert len(batch) == 1
        inputs_and_targets = batch[0]

        # parse inputs and targets
        xs, ys, spembs, spcs = inputs_and_targets

        # get list of lengths (must be tensor for DataParallel)
        ilens = torch.from_numpy(np.array([x.shape[0] for x in xs])).long().to(device)
        olens = torch.from_numpy(np.array([y.shape[0] for y in ys])).long().to(device)

        # perform padding and conversion to tensor
        xs = pad_list([torch.from_numpy(x).long() for x in xs], 0).to(device)
        ys = pad_list([torch.from_numpy(y).float() for y in ys], 0).to(device)

        # make labels for stop prediction
        labels = ys.new_zeros(ys.size(0), ys.size(1))
        for i, l in enumerate(olens):
            labels[i, l - 1:] = 1.0

        # prepare dict
        new_batch = {
            "xs": xs,
            "ilens": ilens,
            "ys": ys,
            "labels": labels,
            "olens": olens,
        }

        # load second target
        if spcs is not None:
            spcs = pad_list([torch.from_numpy(spc).float() for spc in spcs], 0).to(device)
            new_batch["spcs"] = spcs

        # load speaker embedding
        if spembs is not None:
            spembs = torch.from_numpy(np.array(spembs)).float().to(device)
            new_batch["spembs"] = spembs

        return new_batch


def train(args):
    """Train with the given args

    :param Namespace args: The program arguments
    """
    set_deterministic_pytorch(args)

    # check cuda availability
    if not torch.cuda.is_available():
        logging.warning('cuda is not available')

    # get input and output dimension info
    with open(args.valid_json, 'rb') as f:
        valid_json = json.load(f)['utts']
    utts = list(valid_json.keys())

    # reverse input and output dimension
    idim = int(valid_json[utts[0]]['output'][0]['shape'][1])
    odim = int(valid_json[utts[0]]['input'][0]['shape'][1])
    logging.info('#input dims : ' + str(idim))
    logging.info('#output dims: ' + str(odim))

    # get extra input and output dimenstion
    if args.use_speaker_embedding:
        args.spk_embed_dim = int(valid_json[utts[0]]['input'][1]['shape'][0])
    else:
        args.spk_embed_dim = None
    if args.use_second_target:
        args.spc_dim = int(valid_json[utts[0]]['input'][1]['shape'][1])
    else:
        args.spc_dim = None

    # write model config
    if not os.path.exists(args.outdir):
        os.makedirs(args.outdir)
    model_conf = args.outdir + '/model.json'
    with open(model_conf, 'wb') as f:
        logging.info('writing a model config file to' + model_conf)
        f.write(json.dumps((idim, odim, vars(args)),
                           indent=4, ensure_ascii=False, sort_keys=True).encode('utf_8'))
    for key in sorted(vars(args).keys()):
        logging.info('ARGS: ' + key + ': ' + str(vars(args)[key]))

    # specify model architecture
    model_class = dynamic_import(args.model_module)
    model = model_class(idim, odim, args)
    assert isinstance(model, TTSInterface)
    logging.info(model)
    reporter = model.reporter

    # check the use of multi-gpu
    if args.ngpu > 1:
        model = torch.nn.DataParallel(model, device_ids=list(range(args.ngpu)))
        logging.info('batch size is automatically increased (%d -> %d)' % (
            args.batch_size, args.batch_size * args.ngpu))
        args.batch_size *= args.ngpu

    # set torch device
    device = torch.device("cuda" if args.ngpu > 0 else "cpu")
    model = model.to(device)

    # Setup an optimizer
    if args.opt == 'adam':
        optimizer = torch.optim.Adam(
            model.parameters(), args.lr, eps=args.eps,
            weight_decay=args.weight_decay)
    elif args.opt == 'noam':
        from espnet.nets.pytorch_backend.transformer.optimizer import get_std_opt
        optimizer = get_std_opt(model, args.adim, args.transformer_warmup_steps, args.transformer_lr)
    else:
        raise NotImplementedError("unknown optimizer: " + args.opt)

    # FIXME: TOO DIRTY HACK
    setattr(optimizer, 'target', reporter)
    setattr(optimizer, 'serialize', lambda s: reporter.serialize(s))

    # read json data
    with open(args.train_json, 'rb') as f:
        train_json = json.load(f)['utts']
    with open(args.valid_json, 'rb') as f:
        valid_json = json.load(f)['utts']

    use_sortagrad = args.sortagrad == -1 or args.sortagrad > 0
    if use_sortagrad:
        args.batch_sort_key = "input"
    # make minibatch list (variable length)
    train_batchset = make_batchset(train_json, args.batch_size,
                                   args.maxlen_in, args.maxlen_out, args.minibatches,
                                   batch_sort_key=args.batch_sort_key,
                                   min_batch_size=args.ngpu if args.ngpu > 1 else 1,
                                   shortest_first=use_sortagrad,
                                   count=args.batch_count,
                                   batch_bins=args.batch_bins,
                                   batch_frames_in=args.batch_frames_in,
                                   batch_frames_out=args.batch_frames_out,
                                   batch_frames_inout=args.batch_frames_inout,
                                   swap_io=True)
    valid_batchset = make_batchset(valid_json, args.batch_size,
                                   args.maxlen_in, args.maxlen_out, args.minibatches,
                                   batch_sort_key=args.batch_sort_key,
                                   min_batch_size=args.ngpu if args.ngpu > 1 else 1,
                                   count=args.batch_count,
                                   batch_bins=args.batch_bins,
                                   batch_frames_in=args.batch_frames_in,
                                   batch_frames_out=args.batch_frames_out,
                                   batch_frames_inout=args.batch_frames_inout,
                                   swap_io=True)

    load_tr = LoadInputsAndTargets(
        mode='tts',
        use_speaker_embedding=args.use_speaker_embedding,
        use_second_target=args.use_second_target,
        preprocess_conf=args.preprocess_conf,
        preprocess_args={'train': True}  # Switch the mode of preprocessing
    )

    load_cv = LoadInputsAndTargets(
        mode='tts',
        use_speaker_embedding=args.use_speaker_embedding,
        use_second_target=args.use_second_target,
        preprocess_conf=args.preprocess_conf,
        preprocess_args={'train': False}  # Switch the mode of preprocessing
    )

    # hack to make batchsize argument as 1
    # actual bathsize is included in a list
    if args.num_iter_processes > 0:
        train_iter = ToggleableShufflingMultiprocessIterator(
            TransformDataset(train_batchset, load_tr),
            batch_size=1, n_processes=args.num_iter_processes, n_prefetch=8, maxtasksperchild=20,
            shuffle=not use_sortagrad)
        valid_iter = ToggleableShufflingMultiprocessIterator(
            TransformDataset(valid_batchset, load_cv),
            batch_size=1, repeat=False, shuffle=False,
            n_processes=args.num_iter_processes, n_prefetch=8, maxtasksperchild=20)
    else:
        train_iter = ToggleableShufflingSerialIterator(
            TransformDataset(train_batchset, load_tr),
            batch_size=1, shuffle=not use_sortagrad)
        valid_iter = ToggleableShufflingSerialIterator(
            TransformDataset(valid_batchset, load_cv),
            batch_size=1, repeat=False, shuffle=False)

    # Set up a trainer
    converter = CustomConverter()
    updater = CustomUpdater(model, args.grad_clip, train_iter, optimizer, converter, device, args.accum_grad)
    trainer = training.Trainer(updater, (args.epochs, 'epoch'), out=args.outdir)

    # Resume from a snapshot
    if args.resume:
        logging.info('resumed from %s' % args.resume)
        torch_resume(args.resume, trainer)

    # Evaluate the model with the test dataset for each epoch
    trainer.extend(CustomEvaluator(model, valid_iter, reporter, converter, device))

    # set intervals
    save_interval = (args.save_interval_epochs, 'epoch')
    report_interval = (args.report_interval_iters, 'iteration')

    # Save snapshot for each epoch
    trainer.extend(torch_snapshot(), trigger=save_interval)

    # Save best models
    trainer.extend(snapshot_object(model, 'model.loss.best'),
                   trigger=training.triggers.MinValueTrigger('validation/main/loss', trigger=save_interval))

    # Save attention figure for each epoch
    if args.num_save_attention > 0:
        data = sorted(list(valid_json.items())[:args.num_save_attention],
                      key=lambda x: int(x[1]['input'][0]['shape'][1]), reverse=True)
        if hasattr(model, "module"):
            att_vis_fn = model.module.calculate_all_attentions
            plot_class = model.module.attention_plot_class
        else:
            att_vis_fn = model.calculate_all_attentions
            plot_class = model.attention_plot_class
        att_reporter = plot_class(
            att_vis_fn, data, args.outdir + '/att_ws',
            converter=converter,
            transform=load_cv,
            device=device, reverse=True)
        trainer.extend(att_reporter, trigger=save_interval)
    else:
        att_reporter = None

    # Make a plot for training and validation values
    if hasattr(model, "module"):
        base_plot_keys = model.module.base_plot_keys
    else:
        base_plot_keys = model.base_plot_keys
    plot_keys = []
    for key in base_plot_keys:
        plot_key = ['main/' + key, 'validation/main/' + key]
        trainer.extend(extensions.PlotReport(plot_key, 'epoch', file_name=key + '.png'))
        plot_keys += plot_key
    trainer.extend(extensions.PlotReport(plot_keys, 'epoch', file_name='all_loss.png'))

    # Write a log of evaluation statistics for each epoch
    trainer.extend(extensions.LogReport(trigger=report_interval))
    report_keys = ['epoch', 'iteration', 'elapsed_time'] + plot_keys
    trainer.extend(extensions.PrintReport(report_keys), trigger=report_interval)
    trainer.extend(extensions.ProgressBar())

    set_early_stop(trainer, args)
    if args.tensorboard_dir is not None and args.tensorboard_dir != "":
        writer = SummaryWriter(args.tensorboard_dir)
        trainer.extend(TensorboardLogger(writer, att_reporter), trigger=report_interval)

    if use_sortagrad:
        trainer.extend(ShufflingEnabler([train_iter]),
                       trigger=(args.sortagrad if args.sortagrad != -1 else args.epochs, 'epoch'))

    # Run the training
    trainer.run()
    check_early_stop(trainer, args.epochs)


def decode(args):
    """Decode with the given args

    :param Namespace args: The program arguments
    """
    set_deterministic_pytorch(args)
    # read training config
    idim, odim, train_args = get_model_conf(args.model, args.model_conf)

    # show arguments
    for key in sorted(vars(args).keys()):
        logging.info('args: ' + key + ': ' + str(vars(args)[key]))

    # define model
    model_class = dynamic_import(train_args.model_module)
    model = model_class(idim, odim, train_args)
    assert isinstance(model, TTSInterface)
    logging.info(model)

    # load trained model parameters
    logging.info('reading model parameters from ' + args.model)
    torch_load(args.model, model)
    model.eval()

    # set torch device
    device = torch.device("cuda" if args.ngpu > 0 else "cpu")
    model = model.to(device)

    # read json data
    with open(args.json, 'rb') as f:
        js = json.load(f)['utts']

    # check directory
    outdir = os.path.dirname(args.out)
    if len(outdir) != 0 and not os.path.exists(outdir):
        os.makedirs(outdir)

    load_inputs_and_targets = LoadInputsAndTargets(
        mode='tts', load_input=False, sort_in_input_length=False,
        use_speaker_embedding=train_args.use_speaker_embedding,
        preprocess_conf=train_args.preprocess_conf
        if args.preprocess_conf is None else args.preprocess_conf,
        preprocess_args={'train': False}  # Switch the mode of preprocessing
    )

    # define function for plot prob and att_ws
    def _plot_and_save(array, figname, figsize=(6, 4), dpi=150):
        import matplotlib.pyplot as plt
        shape = array.shape
        if len(shape) == 1:
            # for eos probability
            plt.figure(figsize=figsize, dpi=dpi)
            plt.plot(array)
            plt.xlabel("Frame")
            plt.ylabel("Probability")
            plt.ylim([0, 1])
        elif len(shape) == 2:
            # for tacotron 2 attention weights, whose shape is (out_length, in_length)
            plt.figure(figsize=figsize, dpi=dpi)
            plt.imshow(array, aspect="auto")
            plt.xlabel("Input")
            plt.ylabel("Output")
        elif len(shape) == 4:
            # for transformer attention weights, whose shape is (#leyers, #heads, out_length, in_length)
            plt.figure(figsize=(figsize[0] * shape[0], figsize[1] * shape[1]), dpi=dpi)
            for idx1, xs in enumerate(array):
                for idx2, x in enumerate(xs, 1):
                    plt.subplot(shape[0], shape[1], idx1 * shape[1] + idx2)
                    plt.imshow(x, aspect="auto")
                    plt.xlabel("Input")
                    plt.ylabel("Output")
        else:
            raise NotImplementedError("Support only from 1D to 4D array.")
        plt.tight_layout()
        if not os.path.exists(os.path.dirname(figname)):
            os.makedirs(os.path.dirname(figname))
        plt.savefig(figname)
        plt.clf()

    with torch.no_grad(), \
            kaldiio.WriteHelper('ark,scp:{o}.ark,{o}.scp'.format(o=args.out)) as f:

        for idx, utt_id in enumerate(js.keys()):
            batch = [(utt_id, js[utt_id])]
            data = load_inputs_and_targets(batch)
            if train_args.use_speaker_embedding:
                spemb = data[1][0]
                spemb = torch.FloatTensor(spemb).to(device)
            else:
                spemb = None
            x = data[0][0]
            x = torch.LongTensor(x).to(device)

            # decode and write
<<<<<<< HEAD
            start_time = time.time()
            outs, probs, att_ws = model.inference(x, args, spemb)
            logging.info("inference speed = %s msec / frame." % (
                (time.time() - start_time) / (int(outs.size(0)) * 1000)))
=======
            outs, probs, att_ws = model.inference(x, args, spemb=spemb)
>>>>>>> ccfa15c3
            if outs.size(0) == x.size(0) * args.maxlenratio:
                logging.warning("output length reaches maximum length (%s)." % utt_id)
            logging.info('(%d/%d) %s (size:%d->%d)' % (
                idx + 1, len(js.keys()), utt_id, x.size(0), outs.size(0)))
            f[utt_id] = outs.cpu().numpy()

            # plot prob and att_ws
            if probs is not None:
                _plot_and_save(probs.cpu().numpy(), os.path.dirname(args.out) + "/probs/%s_prob.png" % utt_id)
            if att_ws is not None:
                _plot_and_save(att_ws.cpu().numpy(), os.path.dirname(args.out) + "/att_ws/%s_att_ws.png" % utt_id)<|MERGE_RESOLUTION|>--- conflicted
+++ resolved
@@ -515,14 +515,10 @@
             x = torch.LongTensor(x).to(device)
 
             # decode and write
-<<<<<<< HEAD
             start_time = time.time()
-            outs, probs, att_ws = model.inference(x, args, spemb)
+            outs, probs, att_ws = model.inference(x, args, spemb=spemb)
             logging.info("inference speed = %s msec / frame." % (
                 (time.time() - start_time) / (int(outs.size(0)) * 1000)))
-=======
-            outs, probs, att_ws = model.inference(x, args, spemb=spemb)
->>>>>>> ccfa15c3
             if outs.size(0) == x.size(0) * args.maxlenratio:
                 logging.warning("output length reaches maximum length (%s)." % utt_id)
             logging.info('(%d/%d) %s (size:%d->%d)' % (
