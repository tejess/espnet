--- conflicted
+++ resolved
@@ -6,12 +6,8 @@
 
 
 @pytest.mark.parametrize("num_spk", [1, 2, 3])
-<<<<<<< HEAD
-def test_MultiLayerPITSolver_forward_multi_layer(num_spk):
-=======
 @pytest.mark.parametrize("layer_weights", [[1, 1], [1, 2]])
 def test_MultiLayerPITSolver_forward_multi_layer(num_spk, layer_weights):
->>>>>>> d26489ef
     batch = 2
     num_layers = 2
     # infs is a List of List (num_layer x num_speaker Tensors)
@@ -39,12 +35,8 @@
 
 
 @pytest.mark.parametrize("num_spk", [1, 2, 3])
-<<<<<<< HEAD
-def test_MultiLayerPITSolver_forward_single_layer(num_spk):
-=======
 @pytest.mark.parametrize("layer_weights", [[1], [2]])
 def test_MultiLayerPITSolver_forward_single_layer(num_spk, layer_weights):
->>>>>>> d26489ef
     batch = 2
     # inf is a List of Tensors
     inf = [torch.rand(batch, 10, 100) for spk in range(num_spk)]
