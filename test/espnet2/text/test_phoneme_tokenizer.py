--- conflicted
+++ resolved
@@ -434,7 +434,6 @@
             "ᅡ",
             ".",
         ]
-<<<<<<< HEAD
     elif phoneme_tokenizer.g2p_type == "korean_jaso":
         input = "나는 학교에 갑니다."
         output = [
@@ -484,7 +483,7 @@
             "ᄃ", 
             "ᅡ", 
             "."
-=======
+        ]
     elif phoneme_tokenizer.g2p_type == "espeak_ng_english_us_vits":
         input = "Hello, World."
         output = [
@@ -503,7 +502,6 @@
             "l",
             "d",
             ".",
->>>>>>> 51b60526
         ]
     else:
         raise NotImplementedError
