--- conflicted
+++ resolved
@@ -19,13 +19,8 @@
       - image: circleci/buildpack-deps:18.04
         environment:
           ESPNET_PYTHON_VERSION: 3.6
-<<<<<<< HEAD
-          TH_VERSION: 1.4.0
-          CHAINER_VERSION: 5.0.0
-=======
-          TH_VERSION: 1.1.0
-          CHAINER_VERSION: 6.0.0
->>>>>>> 399b0d99
+          TH_VERSION: 1.4.0
+          CHAINER_VERSION: 6.0.0
           USE_CONDA: true
           CC: gcc-7
           CXX: g++-7
@@ -74,13 +69,8 @@
       - image: circleci/buildpack-deps:16.04
         environment:
           ESPNET_PYTHON_VERSION: 3.6
-<<<<<<< HEAD
-          TH_VERSION: 1.4.0
-          CHAINER_VERSION: 5.0.0
-=======
-          TH_VERSION: 1.1.0
-          CHAINER_VERSION: 6.0.0
->>>>>>> 399b0d99
+          TH_VERSION: 1.4.0
+          CHAINER_VERSION: 6.0.0
           USE_CONDA: true
           CC: gcc-7
           CXX: g++-7
@@ -132,13 +122,8 @@
       - image: centos:7
         environment:
           ESPNET_PYTHON_VERSION: 3.6
-<<<<<<< HEAD
-          TH_VERSION: 1.4.0
-          CHAINER_VERSION: 5.0.0
-=======
-          TH_VERSION: 1.1.0
-          CHAINER_VERSION: 6.0.0
->>>>>>> 399b0d99
+          TH_VERSION: 1.4.0
+          CHAINER_VERSION: 6.0.0
           USE_CONDA: true
           CC: /opt/rh/devtoolset-7/root/usr/bin/gcc
           CXX: /opt/rh/devtoolset-7/root/usr/bin/g++
@@ -195,13 +180,8 @@
       - image: debian:9
         environment:
           ESPNET_PYTHON_VERSION: 3.6
-<<<<<<< HEAD
-          TH_VERSION: 1.4.0
-          CHAINER_VERSION: 5.0.0
-=======
-          TH_VERSION: 1.1.0
-          CHAINER_VERSION: 6.0.0
->>>>>>> 399b0d99
+          TH_VERSION: 1.4.0
+          CHAINER_VERSION: 6.0.0
           USE_CONDA: true
           CC: gcc-6
           CXX: g++-6
