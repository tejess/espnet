--- conflicted
+++ resolved
@@ -1034,10 +1034,6 @@
                                         i
                                     ]
                                 break
-<<<<<<< HEAD
-=======
-
->>>>>>> ed26c018
                 assert sum(ds_tmp) == frame_length
 
                 ds.append(torch.tensor(ds_tmp))
