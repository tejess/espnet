--- conflicted
+++ resolved
@@ -53,16 +53,10 @@
 - Incorporate RNNLM/LSTMLM/TransformerLM/N-gram trained only with text data
 - Batch GPU decoding
 - **Transducer** based end-to-end ASR
-<<<<<<< HEAD
   - Available: RNN-based encoder/decoder and Transformer-based encoder/decoder w/ customizable architecture.
   - Also support: mixed RNN/Transformer architecture, attention mechanism (RNN decoder), VGG2L (RNN/Transformer encoder), TDNN (Transformer encoder), Causal Conv1d (Transformer decoder) and various decoding algorithms.
   > Please refer to the [tutorial page](https://espnet.github.io/espnet/tutorial.html#transducer) for complete documentation.
-- CTC forced alignment
-=======
-  - Available: RNN-Transducer, Transformer-Transducer, mixed Transformer/RNN-Transducer
-  - Also support: attention mechanism (RNN-decoder), pre-init w/ LM (RNN-decoder), VGG-Transformer (encoder)
 - CTC segmentation
->>>>>>> ebf874be
 
 ### TTS: Text-to-speech
 - Tacotron2
